--- conflicted
+++ resolved
@@ -357,20 +357,12 @@
 	},
 
 	render: function() {
-<<<<<<< HEAD
 		const state = this.props.appState;
 		const { settings } = this.props;
 		const filteredNotes = this.filterNotes();
 
 		const noteIndex = Math.max( state.previousIndex, 0 );
 		const selectedNote = state.note ? state.note : filteredNotes[ noteIndex ];
-=======
-		var state = this.props.appState;
-		var { settings } = this.props;
-		var notes = this.filterNotes();
-
-		const selectedNote = get( state, 'note', notes[ 0 ] );
->>>>>>> da7f23ae
 		const selectedNoteId = get( selectedNote, 'id', state.selectedNoteId );
 
 		const appClasses = classNames( 'app', `theme-${this.props.settings.theme}`, {
