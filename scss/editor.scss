--- conflicted
+++ resolved
@@ -111,20 +111,11 @@
 	}
 }
 
-<<<<<<< HEAD
-.note-detail-textarea, 
-.note-detail-markdown {
-	box-sizing: border-box;
-	width: 100%;
-	height: 100%;
-	padding: 24px calc((100% - 780px) / 2); //centers the note text
-=======
 .note-detail-textarea, .note-detail-markdown {
 	width: 100%;
 	height: 100%;
 	max-width: 780px;
 	padding: 24px 48px;
->>>>>>> fceebea3
 	border: none;
 	line-height: 1.5em;
 	font-size: 18px;
